--- conflicted
+++ resolved
@@ -3,25 +3,10 @@
   version: 2
   tests:
     jobs: &workflow_jobs
-<<<<<<< HEAD
-      - node4:
-          filters: &all_commits
-            tags:
-              only: /.*/
-=======
->>>>>>> 9917b7f9
       - node6:
           filters: *all_commits
       - node8:
-<<<<<<< HEAD
           filters: *all_commits
-      - node9:
-          filters: *all_commits
-=======
-          filters:
-            tags:
-              only: /.*/
->>>>>>> 9917b7f9
       - node10:
           filters: *all_commits
       - lint:
